#!/usr/bin/env python
import logging
import requests
import signal
import sys
from distutils.version import StrictVersion

from PyQt5.QtWidgets import QApplication
from PyQt5.QtWidgets import QMessageBox
from PyQt5.QtWidgets import QSystemTrayIcon

from osfoffline.database import drop_db
from osfoffline.gui.qt import OSFOfflineQT
from osfoffline.utils.log import start_logging
from osfoffline.utils.singleton import SingleInstance
from osfoffline import settings

from updater4pyi import upd_source, upd_core
from updater4pyi.upd_iface_pyqt4 import UpdatePyQt4Interface
from updater4pyi.upd_defs import Updater4PyiError

logger = logging.getLogger(__name__)

if settings.DEBUG:
    signal.signal(signal.SIGINT, signal.SIG_DFL)


def running_warning(message=None, critical=False):
    if not message:
        message = 'OSF-Offline is already running. Check out the system tray.'
    warn_app = QApplication(sys.argv)
    if critical:
        QMessageBox.critical(None, 'Systray', message)
    else:
        QMessageBox.information(None, 'Systray', message)
    warn_app.quit()


def start():
    start_logging()
<<<<<<< HEAD
    # will end application if an instance is already running
    SingleInstance(callback=running_warning)

    # Check for updates first and give user a way to get new version
    try:
        swu_source = upd_source.UpdateGithubReleasesSource(settings.REPO)
        swu_updater = upd_core.Updater(current_version=settings.VERSION,
                                       update_source=swu_source)
        swu_interface = UpdatePyQt4Interface(updater=swu_updater,
                                             progname=settings.NAME,
                                             ask_before_checking=True,
                                             parent=QApplication.instance())
    except Updater4PyiError as e:
        logger.exception(e.updater_msg)
        if 'Connection Error' in e.updater_msg:
            running_warning(message='Cannot check for updates because you have no Internet connection.')

    min_version = None
    # Then, if the current version is too old, close the program
    try:
        r = requests.get(settings.MIN_VERSION_URL)
    except requests.exceptions.ConnectionError:
        running_warning(message='Check for minimum verion requirements for OSF-Offline failed '
                        'because you have no Internet connection', critical=True)
    else:
        try:
            min_version = r.json()['min-version']
        except KeyError as e:
            logger.exception(e)

    if min_version:
        if StrictVersion(settings.VERSION) < StrictVersion(min_version):
            # User error message
            running_warning(message='You must update to a newer version. You are currently using version {}. '
                            'The minimum required version is {}.'.format(settings.VERSION, min_version),
                            critical=True)
            sys.exit(1)
=======
    singleton = SingleInstance(callback=running_warning)  # will end application if an instance is already running
>>>>>>> 0c66c31a

    # Start logging all events
    if '--drop' in sys.argv:
        drop_db()

    app = QApplication(sys.argv)

    if not QSystemTrayIcon.isSystemTrayAvailable():
        QMessageBox.critical(None, 'Systray', 'Could not detect a system tray on this system')
        sys.exit(1)

    QApplication.setQuitOnLastWindowClosed(False)

    if not OSFOfflineQT(app).start():
        return sys.exit(1)
    return sys.exit(app.exec_())


if __name__ == "__main__":
    start()<|MERGE_RESOLUTION|>--- conflicted
+++ resolved
@@ -38,9 +38,9 @@
 
 def start():
     start_logging()
-<<<<<<< HEAD
+
     # will end application if an instance is already running
-    SingleInstance(callback=running_warning)
+    singleton = SingleInstance(callback=running_warning)
 
     # Check for updates first and give user a way to get new version
     try:
@@ -76,9 +76,6 @@
                             'The minimum required version is {}.'.format(settings.VERSION, min_version),
                             critical=True)
             sys.exit(1)
-=======
-    singleton = SingleInstance(callback=running_warning)  # will end application if an instance is already running
->>>>>>> 0c66c31a
 
     # Start logging all events
     if '--drop' in sys.argv:
