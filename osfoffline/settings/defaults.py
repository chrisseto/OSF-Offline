--- conflicted
+++ resolved
@@ -10,14 +10,10 @@
 APPLICATION_SCOPES = 'osf.full_write'
 
 # Base URL for API server; used to fetch data
-API_BASE = 'https://api.osf.io'
-FILE_BASE = 'https://files.osf.io'
+API_BASE = 'https://test-api.osf.io'
+FILE_BASE = 'https://test-files.osf.io'
 
 # Interval (in seconds) to poll the OSF for server-side file changes
-<<<<<<< HEAD
-# YEARS * DAYS * HOURS * MIN * SECONDS
-=======
->>>>>>> 84fb1cab
 POLL_DELAY = 24 * 60 * 60  # Once per day
 
 # Time to keep alert messages on screen (in milliseconds); may not be configurable on all platforms
