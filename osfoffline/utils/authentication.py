import asyncio
import datetime
import json
import logging

import aiohttp
import furl
from sqlalchemy.exc import SQLAlchemyError
from sqlalchemy.orm.exc import NoResultFound


from osfoffline import settings
<<<<<<< HEAD
from osfoffline.database_manager.db import clear_models, session
from osfoffline.database_manager import models
from osfoffline.database_manager.utils import save
from osfoffline.polling_osf_manager.remote_objects import RemoteUser
=======
from osfoffline.database import clear_models, session
from osfoffline.database.models import User
from osfoffline.database.utils import save
>>>>>>> ad4cbecb
from osfoffline.exceptions import AuthError


def get_current_user():
    """
    Fetch the database object representing the currently active user
    :return: A user object (raises exception if none found)
    :rtype: User
    :raises SQLAlchemyError
    """
    return session.query(models.User).one()

class AuthClient(object):
    """Manages authorization flow """

    @asyncio.coroutine
    def _authenticate(self, username, password):
        """ Tries to use standard auth to authenticate and create a personal access token through APIv2

            :return: personal_access_token or raise AuthError
        """
        token_url = furl.furl(settings.API_BASE)
        token_url.path.add('/v2/tokens/')
        token_request_body = {
            'data': {
                'type': 'tokens',
                'attributes': {
                    'name': 'OSF-Offline - {}'.format(datetime.date.today()),
                    'scopes': settings.APPLICATION_SCOPES
                }
            }
        }
        headers = {'content-type': 'application/json'}

        try:
            resp = yield from aiohttp.request(method='POST', url=token_url.url, headers=headers, data=json.dumps(token_request_body), auth=(username, password))
        except (aiohttp.errors.ClientTimeoutError, aiohttp.errors.ClientConnectionError, aiohttp.errors.TimeoutError):
            # No internet connection
            raise AuthError('Unable to connect to server. Check your internet connection or try again later.')
        except Exception:
            # Invalid credentials probably, but it's difficult to tell
            # Regadless, will be prompted later with dialogbox later
            # TODO: narrow down possible exceptions here
            raise AuthError('Login failed')
        else:
            if resp.status == 401 or resp.status == 403:
                raise AuthError('Invalid credentials')
            elif not resp.status == 201:
                raise AuthError('Invalid authorization response')
            else:
                json_resp = yield from resp.json()
                return json_resp['data']['attributes']['token_id']
        finally:
            yield from resp.release()

    @asyncio.coroutine
    def _create_user(self, username, password):
        """ Tries to authenticate and create user.

        :return: user or raise AuthError
        """
        logging.debug('User doesnt exist. Attempting to authenticate, then creating user.')
        personal_access_token = yield from self._authenticate(username, password)
<<<<<<< HEAD
        user = models.User(
=======
        user = User(
            id='',
>>>>>>> ad4cbecb
            full_name='',
            login=username,
            oauth_token=personal_access_token,
        )
        return (yield from self.populate_user_data(user))

    @asyncio.coroutine
    def populate_user_data(self, user):
        """ Takes a user object, makes a request to ensure auth is working,
            and fills in any missing user data.

            :return: user or raise AuthError
        """
        me = furl.furl(settings.API_BASE)
        me.path.add('/v2/users/me/')
        header = {'Authorization': 'Bearer {}'.format(user.oauth_token)}
        try:
            # TODO: Update to use client/osf.py
            resp = yield from aiohttp.request(method='GET', url=me.url, headers=header)
        except (aiohttp.errors.ClientTimeoutError, aiohttp.errors.ClientConnectionError, aiohttp.errors.TimeoutError):
            # No internet connection
            raise AuthError('Unable to connect to server. Check your internet connection or try again later')
        except Exception:
            raise AuthError('Login failed. Please log in again.')
        else:
            if resp.status != 200:
                raise AuthError('Invalid credentials. Please log in again.')
            json_resp = yield from resp.json()
            data = json_resp['data']

            user.id = data['id']
            user.full_name = data['attributes']['full_name']

            return user

    @asyncio.coroutine
    def log_in(self, username=None, password=None):
        """ Takes standard auth credentials, returns authenticated user or raises AuthError.
        """
        if not username or not password:
            raise AuthError('Username and password required for login.')

        user = None
        try:
            user = session.query(User).one()
        except NoResultFound:
            pass

        if user:
            user.oauth_token = yield from self._authenticate(username, password)
            if user.osf_login != username:
                # Different user authenticated, drop old user and allow login
                clear_models()
                user = yield from self._create_user(username, password)
        else:
            user = yield from self._create_user(username, password)

        try:
            save(session, user)
        except SQLAlchemyError:
            raise AuthError('Unable to save user data. Please try again later')
        else:
            return user<|MERGE_RESOLUTION|>--- conflicted
+++ resolved
@@ -10,16 +10,10 @@
 
 
 from osfoffline import settings
-<<<<<<< HEAD
-from osfoffline.database_manager.db import clear_models, session
-from osfoffline.database_manager import models
-from osfoffline.database_manager.utils import save
-from osfoffline.polling_osf_manager.remote_objects import RemoteUser
-=======
+
 from osfoffline.database import clear_models, session
-from osfoffline.database.models import User
+from osfoffline.database import models
 from osfoffline.database.utils import save
->>>>>>> ad4cbecb
 from osfoffline.exceptions import AuthError
 
 
@@ -55,7 +49,11 @@
         headers = {'content-type': 'application/json'}
 
         try:
-            resp = yield from aiohttp.request(method='POST', url=token_url.url, headers=headers, data=json.dumps(token_request_body), auth=(username, password))
+            resp = yield from aiohttp.request(method='POST',
+                                              url=token_url.url,
+                                              headers=headers,
+                                              data=json.dumps(token_request_body),
+                                              auth=(username, password))
         except (aiohttp.errors.ClientTimeoutError, aiohttp.errors.ClientConnectionError, aiohttp.errors.TimeoutError):
             # No internet connection
             raise AuthError('Unable to connect to server. Check your internet connection or try again later.')
@@ -83,12 +81,9 @@
         """
         logging.debug('User doesnt exist. Attempting to authenticate, then creating user.')
         personal_access_token = yield from self._authenticate(username, password)
-<<<<<<< HEAD
+
         user = models.User(
-=======
-        user = User(
             id='',
->>>>>>> ad4cbecb
             full_name='',
             login=username,
             oauth_token=personal_access_token,
@@ -125,7 +120,7 @@
             return user
 
     @asyncio.coroutine
-    def log_in(self, username=None, password=None):
+    def log_in(self, *, username=None, password=None):
         """ Takes standard auth credentials, returns authenticated user or raises AuthError.
         """
         if not username or not password:
@@ -133,7 +128,7 @@
 
         user = None
         try:
-            user = session.query(User).one()
+            user = session.query(models.User).one()
         except NoResultFound:
             pass
 
