import abc
import logging
import os
import json
import shutil

from pathlib import Path

from osfoffline import settings
from osfoffline import utils
from osfoffline.client import osf as osf_client
from osfoffline.client.osf import OSFClient
from osfoffline.database import models
from osfoffline.database import Session
from osfoffline.database.utils import save
from osfoffline.tasks.notifications import Notification
from osfoffline.utils.authentication import get_current_user


logger = logging.getLogger(__name__)


class OperationContext:

    @property
    def node(self):
        if self._node:
            return self._node

        if self._db:
            self._node = self._db.node
        elif self._local:
            self._node = utils.extract_node(str(self._local))
        elif self._remote:
            pass  # TODO run extract node

        return self._node

    @property
    def db(self):
        if self._db:
            return self._db
        if self._local:
            self._db = utils.local_to_db(self._local, self.node, is_folder=self._is_folder)
        elif self._remote:
            self._db = Session().query(models.File).filter(models.File.id == self._remote.id).one()
        return self._db

    @property
    def remote(self):
        if self._remote:
            return self._remote
        if self._db or self._local:
            self._remote = utils.db_to_remote(self.db)
        return self._remote

    @property
    def local(self):
        if self._local:
            return self._local
        if self._db:
            self._local = Path(self._db.path)
        return self._local

    def __init__(self, local=None, db=None, remote=None, node=None, is_folder=False):
        self._db = db
        self._node = node
        self._local = local
        self._remote = remote
        self._is_folder = is_folder

    def __repr__(self):
        return '<{}({}, {}, {}, {})>'.format(self.__class__.__name__, self._node, self._local, self._db, self._remote)


class BaseOperation(abc.ABC):

    @abc.abstractmethod
    def _run(self):
        """Internal implementation of run method; must be overridden in subclasses"""
        raise NotImplementedError

    def run(self, dry=False):
        """Wrap internal run method"""
<<<<<<< HEAD
        logger.info('Running {!r}'.format(self))
=======
        logger.debug('{!r}'.format(self))
>>>>>>> 63e0bc89
        if not dry:
            return self._run()

    def __init__(self, context):
        self._context = context

    @property
    def db(self):
        return self._context.db

    @property
    def local(self):
        return self._context.local

    @property
    def remote(self):
        return self._context.remote

    @property
    def node(self):
        return self._context.node

    def __repr__(self):
        return '<{}({})>'.format(self.__class__.__name__, self._context)


class MoveOperation(BaseOperation):

    def __init__(self, context, dest_context):
        self._context = context
        self._dest_context = dest_context


# Download File
class LocalCreateFile(BaseOperation):
    """Download an individual file from the OSF into a folder that already exists"""

    def _run(self):
        db_parent = Session().query(models.File).filter(models.File.id == self.remote.parent.id).one()
        path = os.path.join(db_parent.path, self.remote.name)
        # TODO: Create temp file in target directory while downloading, and rename when done. (check that no temp file exists)
        resp = OSFClient().request('GET', self.remote.raw['links']['download'], stream=True)
        with open(path, 'wb') as fobj:
            for chunk in resp.iter_content(chunk_size=1024 * 64):
                if chunk:
                    fobj.write(chunk)

        # After file is saved, create a new database object to track the file
        #   If the task fails, the database task will be kicked off separately by the auditor on a future cycle
        # TODO: How do we handle a filename being aliased in local storage (due to OS limitations)?
        #   TODO: To keep tasks decoupled, perhaps a shared rename function used by DB task?
        DatabaseCreateFile(OperationContext(remote=self.remote, node=self.node)).run()

        Notification().info('Downloaded File: {}'.format(self.remote.name))


class LocalCreateFolder(BaseOperation):
    """Create a folder, and populate the contents of that folder (all files to be downloaded)"""

    def _run(self):
        db_parent = Session().query(models.File).filter(models.File.id == self.remote.parent.id).one()
        # TODO folder and file with same name
        os.mkdir(os.path.join(db_parent.path, self.remote.name))
        DatabaseCreateFolder(OperationContext(remote=self.remote, node=self.node)).run()
        Notification().info('Downloaded Folder: {}'.format(self.remote.name))


# Download File
class LocalUpdateFile(BaseOperation):
    """Download a file from the remote server and modify the database to show task completed"""

    def _run(self):
        db_file = Session().query(models.File).filter(models.File.id == self.remote.id).one()

        tmp_path = os.path.join(db_file.parent.path, '.~tmp.{}'.format(db_file.name))

        resp = OSFClient().request('GET', self.remote.raw['links']['download'], stream=True)
        with open(tmp_path, 'wb') as fobj:
            for chunk in resp.iter_content(chunk_size=1024 * 64):
                if chunk:
                    fobj.write(chunk)
        shutil.move(tmp_path, db_file.path)

        DatabaseUpdateFile(OperationContext(db=db_file, remote=self.remote, node=db_file.node)).run()
        Notification().info('Updated File: {}'.format(self.remote.name))


class LocalDeleteFile(BaseOperation):

    def _run(self):
        self.local.unlink()
        DatabaseDeleteFile(OperationContext(db=utils.local_to_db(self.local, self.node))).run()


class LocalDeleteFolder(BaseOperation):
    """Delete a folder (and all containing files) locally"""

    def _run(self):
        shutil.rmtree(str(self.local))
        DatabaseDeleteFolder(self._context).run()


class RemoteCreateFile(BaseOperation):
    """Upload a file to the OSF, and update the database to reflect the new OSF id"""

    def _run(self):
        parent = utils.local_to_db(self.local.parent, self.node)

        url = '{}/v1/resources/{}/providers/{}/{}'.format(settings.FILE_BASE, self.node.id, parent.provider, parent.osf_path)
        with self.local.open(mode='rb') as fobj:
            resp = OSFClient().request('PUT', url, data=fobj, params={'name': self.local.name})
        data = resp.json()
        assert resp.status_code == 201, '{}\n{}\n{}'.format(resp, url, data)

        remote = osf_client.File(None, data['data'])
        # WB id are <provider>/<id>
        remote.id = remote.id.replace(remote.provider + '/', '')
        remote.parent = parent

        DatabaseCreateFile(OperationContext(remote=remote, node=self.node)).run()
        Notification().info('Create Remote File: {}'.format(self.local))


class RemoteCreateFolder(BaseOperation):
    """Upload a folder (and contents) to the OSF and create multiple DB instances to track changes"""

    def _run(self):
        parent = utils.local_to_db(self.local.parent, self.node)

        url = '{}/v1/resources/{}/providers/{}/{}'.format(settings.FILE_BASE, self.node.id, parent.provider, parent.osf_path)
        resp = OSFClient().request('PUT', url, params={'kind': 'folder', 'name': self.local.name})
        data = resp.json()
        assert resp.status_code == 201, '{}\n{}\n{}'.format(resp, url, data)

        remote = osf_client.File(None, data['data'])
        # WB id are <provider>/<id>/
        remote.id = remote.id.replace(remote.provider + '/', '').rstrip('/')
        remote.parent = parent

        DatabaseCreateFolder(OperationContext(remote=remote, node=self.node)).run()
        Notification().info('Create Remote Folder: {}'.format(self.local))


class RemoteUpdateFile(BaseOperation):
    """Upload (already-tracked) file to the OSF (uploads new version)"""

    def _run(self):
        url = '{}/v1/resources/{}/providers/{}/{}'.format(settings.FILE_BASE, self.node.id, self.db.provider, self.db.osf_path)
        with open(str(self.local), 'rb') as fobj:
            resp = OSFClient().request('PUT', url, data=fobj, params={'name': self.local.name})
        data = resp.json()
        assert resp.status_code == 200, '{}\n{}\n{}'.format(resp, url, data)
        remote = osf_client.File(None, data['data'])
        # WB id are <provider>/<id>
        remote.id = remote.id.replace(remote.provider + '/', '')
        remote.parent = self.db.parent
        DatabaseUpdateFile(OperationContext(remote=remote, db=self.db, node=self.node)).run()
        Notification().info('Update Remote File: {}'.format(self.local))


class RemoteDeleteFile(BaseOperation):
    """Delete a file that is already known to exist remotely"""

    def _run(self):
        resp = osf_client.OSFClient().request('DELETE', self.remote.raw['links']['delete'])
        assert resp.status_code == 204, resp
        DatabaseDeleteFile(OperationContext(db=Session().query(models.File).filter(models.File.id == self.remote.id).one())).run()
        Notification().info('Remote delete file: {}'.format(self.remote))


class RemoteDeleteFolder(BaseOperation):
    """Delete a file from the OSF and update the database"""

    def _run(self):
        resp = OSFClient().request('DELETE', self.remote.raw['links']['delete'])
        assert resp.status_code == 204, resp
        DatabaseDeleteFolder(OperationContext(db=Session().query(models.File).filter(models.File.id == self.remote.id).one())).run()
        Notification().info('Remote delete older: {}'.format(self.remote))


class DatabaseCreateFile(BaseOperation):
    """Create a file in the database, based on information provided from the remote server,
        and attach the file to the specified node"""

    def _run(self):
        parent = self.remote.parent.id if self.remote.parent else None

        save(Session(), models.File(
            id=self.remote.id,
            name=self.remote.name,
            kind=self.remote.kind,
            provider=self.remote.provider,
            user=get_current_user(),
            parent_id=parent,
            node_id=self.node.id,
            size=self.remote.size,
            md5=self.remote.extra['hashes']['md5'],
            sha256=self.remote.extra['hashes']['sha256'],
        ))


class DatabaseCreateFolder(BaseOperation):

    def _run(self):
        parent = self.remote.parent.id if self.remote.parent else None

        save(Session(), models.File(
            id=self.remote.id,
            name=self.remote.name,
            kind=self.remote.kind,
            provider=self.remote.provider,
            user=get_current_user(),
            parent_id=parent,
            node_id=self.node.id
        ))


class DatabaseUpdateFile(BaseOperation):

    def _run(self):
        parent = self.remote.parent.id if self.remote.parent else None

        self.db.name = self.remote.name
        self.db.kind = self.remote.kind
        self.db.provider = self.remote.provider
        self.db.user = get_current_user()
        self.db.parent_id = parent
        self.db.node_id = self.node.id
        self.db.size = self.remote.size
        self.db.md5 = self.remote.extra['hashes']['md5']
        self.db.sha256 = self.remote.extra['hashes']['sha256']

        save(Session(), self.db)


class DatabaseUpdateFolder(BaseOperation):

    def _run(self):
        parent = self.remote.parent.id if self.remote.parent else None

        self.db.name = self.remote.name
        self.db.kind = self.remote.kind
        self.db.provider = self.remote.provider
        self.db.user = get_current_user()
        self.db.parent_id = parent
        self.db.node_id = self.node.id

        save(Session(), self.db)


class DatabaseDeleteFile(BaseOperation):

    def _run(self):
        Session().delete(self.db)
        Session().commit()


class DatabaseDeleteFolder(BaseOperation):

    def _run(self):
        Session().delete(self.db)
        Session().commit()


class RemoteMoveFolder(MoveOperation):

    def _run(self):
        dest_parent = OperationContext(local=self._dest_context.local.parent)
        resp = OSFClient().request('POST', self.remote.raw['links']['move'], data=json.dumps({
            'action': 'move',
            'path': dest_parent.db.osf_path if dest_parent.db.parent else '/',
            'rename': self._dest_context.local.name,
        }))
        data = resp.json()
        assert resp.status_code in (201, 200), resp

        remote = osf_client.File(None, data['data'])
        # WB id are <provider>/<id>
        remote.id = remote.id.replace(remote.provider + '/', '')
        remote.parent = Session().query(models.File).filter(models.File.id == dest_parent.db.id).one()
        DatabaseUpdateFolder(OperationContext(remote=remote, db=self.db, node=self.node)).run()


class RemoteMoveFile(MoveOperation):

    def _run(self):
        dest_parent = OperationContext(local=self._dest_context.local.parent)

        resp = OSFClient().request('POST', self.remote.raw['links']['move'], data=json.dumps({
            'action': 'move',
            'path': dest_parent.db.osf_path if dest_parent.db.parent else '/',
            'rename': self._dest_context.local.name,
        }))
        data = resp.json()
        assert resp.status_code in (201, 200), resp

        remote = osf_client.File(None, data['data'])
        # WB id are <provider>/<id>
        remote.id = remote.id.replace(remote.provider + '/', '')
        remote.parent = Session().query(models.File).filter(models.File.id == dest_parent.db.id).one()
        DatabaseUpdateFile(OperationContext(remote=remote, db=self.db, node=self.node)).run()


class LocalMoveFile(MoveOperation):

    def _run(self):
        shutil.move(str(self._context.db.path), str(self._dest_context.local))
        # TODO Handle moved files that were also updated
        DatabaseUpdateFolder(OperationContext(
            db=self._context.db,
            remote=self._dest_context.remote
        )).run()


class LocalMoveFolder(MoveOperation):

    def _run(self):
        shutil.move(str(self._context.db.path), str(self._dest_context.local))
        # Note/TODO Cross Node moves will need to have node= specified to the DESTINATION Node below
        DatabaseUpdateFolder(OperationContext(
            db=self._context.db,
            remote=self._dest_context.remote
        )).run()<|MERGE_RESOLUTION|>--- conflicted
+++ resolved
@@ -82,11 +82,7 @@
 
     def run(self, dry=False):
         """Wrap internal run method"""
-<<<<<<< HEAD
-        logger.info('Running {!r}'.format(self))
-=======
-        logger.debug('{!r}'.format(self))
->>>>>>> 63e0bc89
+        logger.debug('Running {!r}'.format(self))
         if not dry:
             return self._run()
 
