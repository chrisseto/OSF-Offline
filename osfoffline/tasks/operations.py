--- conflicted
+++ resolved
@@ -1,22 +1,13 @@
 import abc
 import asyncio
 import logging
-<<<<<<< HEAD
 import os
-
-from osfoffline.database_manager import models
-from osfoffline.database_manager.db import session
-from osfoffline.database_manager.utils import save
-from osfoffline.utils.authentication import get_current_user
-=======
 
 from osfoffline.database import session
 from osfoffline.database import models
 from osfoffline.database.utils import save
 from osfoffline.tasks.notifications import Notification
-
-logger = logging.getLogger(__name__)
->>>>>>> ad4cbecb
+from osfoffline.utils.authentication import get_current_user
 
 
 logger = logging.getLogger(__name__)
@@ -87,13 +78,8 @@
         self.local = local
 
     @asyncio.coroutine
-<<<<<<< HEAD
-    def _run(self):
-        print("LocalKeep File: {}".format(self.local))
-=======
-    def run(self):
+    def _run(self):
         logger.info("Local Keep File: {}".format(self.local))
->>>>>>> ad4cbecb
 
 
 # Download File
@@ -109,15 +95,9 @@
         self.node = node
 
     @asyncio.coroutine
-<<<<<<< HEAD
-    def _run(self):
-        logging.info("Create Local File: {}".format(self.remote))
-        db_parent = session.query(models.File).filter(models.File.osf_id == self.remote.parent.id).one()
-=======
-    def run(self):
+    def _run(self):
         logger.info("Create Local File: {}".format(self.remote))
         db_parent = session.query(models.File).filter(models.File.id == self.remote.parent.id).one()
->>>>>>> ad4cbecb
         path = os.path.join(db_parent.path, self.remote.name)
         # TODO: Create temp file in target directory while downloading, and rename when done. (check that no temp file exists)
         with open(path, 'wb') as fobj:
@@ -130,16 +110,14 @@
                 fobj.write(chunk)
         yield from resp.release()
 
-<<<<<<< HEAD
         # After file is saved, create a new database object to track the file
         #   If the task fails, the database task will be kicked off separately by the auditor on a future cycle
         # TODO: How do we handle a filename being aliased in local storage (due to OS limitations)?
         #   TODO: To keep tasks decoupled, perhaps a shared rename function used by DB task?
         db_task = DatabaseCreateFile(self.remote, self.node, done_callback=self._done_callback)
         db_task.run()
-=======
+
         Notification().info("Downloaded File: {}".format(self.remote.name))
->>>>>>> ad4cbecb
 
 
 class LocalCreateFolder(BaseOperation):
@@ -149,13 +127,8 @@
         self.remote = remote
 
     @asyncio.coroutine
-<<<<<<< HEAD
-    def _run(self):
-        print("Create Local Folder: {}".format(self.remote))
-=======
-    def run(self):
+    def _run(self):
         logger.info("Create Local Folder: {}".format(self.remote))
->>>>>>> ad4cbecb
         # db_parent = self.db_from_remote(remote.parent)
         # new_folder = File()
         # os.mkdir(new_folder.path)
@@ -170,13 +143,8 @@
         self.remote = remote
 
     @asyncio.coroutine
-<<<<<<< HEAD
-    def _run(self):
-        print("Update Local File: {}".format(self.remote))
-=======
-    def run(self):
+    def _run(self):
         logger.info("Update Local File: {}".format(self.remote))
->>>>>>> ad4cbecb
 
 
 class LocalDeleteFile(BaseOperation):
@@ -186,13 +154,8 @@
         self.local = local
 
     @asyncio.coroutine
-<<<<<<< HEAD
-    def _run(self):
-        print("Delete Local File: {}".format(self.local))
-=======
-    def run(self):
+    def _run(self):
         logger.info("Delete Local File: {}".format(self.local))
->>>>>>> ad4cbecb
 
 
 class LocalDeleteFolder(BaseOperation):
@@ -202,13 +165,8 @@
         self.local = local
 
     @asyncio.coroutine
-<<<<<<< HEAD
-    def _run(self):
-        print("Delete Local Folder: {}".format(self.local))
-=======
-    def run(self):
+    def _run(self):
         logger.info("Delete Local Folder: {}".format(self.local))
->>>>>>> ad4cbecb
 
 
 class RemoteCreateFile(BaseOperation):
@@ -219,14 +177,8 @@
         self.node = node
 
     @asyncio.coroutine
-<<<<<<< HEAD
-    def _run(self):
-        logging.info("Create Remote File: {}".format(self.local))
-=======
-    def run(self):
+    def _run(self):
         logger.info("Create Remote File: {}".format(self.local))
->>>>>>> ad4cbecb
-
 
         ## TODO: This is how we used to do it... move some upload logic to the new client.osf module
         #remote_file_folder = yield from self.osf_query.upload_file(local_file_folder)
@@ -246,13 +198,8 @@
         self.local = local
 
     @asyncio.coroutine
-<<<<<<< HEAD
-    def _run(self):
-        print("Create Remote Folder: {}".format(self.local))
-=======
-    def run(self):
+    def _run(self):
         logger.info("Create Remote Folder: {}".format(self.local))
->>>>>>> ad4cbecb
 
 
 class RemoteUpdateFile(BaseOperation):
@@ -262,13 +209,8 @@
         self.local = local
 
     @asyncio.coroutine
-<<<<<<< HEAD
-    def _run(self):
-        print("Update Remote File: {}".format(self.local))
-=======
-    def run(self):
+    def _run(self):
         logger.info("Update Remote File: {}".format(self.local))
->>>>>>> ad4cbecb
 
 
 class RemoteDeleteFile(BaseOperation):
@@ -278,13 +220,8 @@
         self.remote = remote
 
     @asyncio.coroutine
-<<<<<<< HEAD
-    def _run(self):
-        print("Delete Remote File: {}".format(self.remote))
-=======
-    def run(self):
+    def _run(self):
         logger.info("Delete Remote File: {}".format(self.remote))
->>>>>>> ad4cbecb
 
 
 class RemoteDeleteFolder(BaseOperation):
@@ -294,13 +231,8 @@
         self.remote = remote
 
     @asyncio.coroutine
-<<<<<<< HEAD
-    def _run(self):
-        print("Delete Remote Folder: {}".format(self.remote))
-=======
-    def run(self):
+    def _run(self):
         logger.info("Delete Remote Folder: {}".format(self.remote))
->>>>>>> ad4cbecb
 
 
 class DatabaseCreateFile(BaseOperation):
@@ -318,13 +250,8 @@
         self.node = node
 
     @asyncio.coroutine
-<<<<<<< HEAD
-    def _run(self):
-        logging.info("Database File Create: {}".format(self.remote))
-=======
-    def run(self):
+    def _run(self):
         logger.info("Database File Create: {}".format(self.remote))
->>>>>>> ad4cbecb
 
         parent = self.remote.parent.id if self.remote.parent else None
 
@@ -349,16 +276,11 @@
         self.node = node
 
     @asyncio.coroutine
-<<<<<<< HEAD
-    def _run(self):
-        print("Database Folder Create: {}".format(self.remote))
+    def _run(self):
+        logger.info("Database Folder Create: {}".format(self.remote))
 
         parent = self.remote.parent.id if self.remote.parent else None
         # TODO : Update task to work with API client. Where is remote.kind coming from?
-=======
-    def run(self):
-        logger.info("Database Folder Create: {}".format(self.remote))
->>>>>>> ad4cbecb
         save(session, models.File(
             id=self.remote.id,
             name=self.remote.name,
@@ -378,13 +300,8 @@
         self.db = db
 
     @asyncio.coroutine
-<<<<<<< HEAD
-    def _run(self):
-        print("Database File Delete: {}".format(self.db))
-=======
-    def run(self):
+    def _run(self):
         logger.info("Database File Delete: {}".format(self.db))
->>>>>>> ad4cbecb
 
 
 class DatabaseDeleteFolder(BaseOperation):
@@ -394,225 +311,5 @@
         self.db = db
 
     @asyncio.coroutine
-<<<<<<< HEAD
-    def _run(self):
-        print("Database Folder Delete: {}".format(self.db))
-
-
-# class CreateFolder(BaseEvent):
-#
-#     def __init__(self, path):
-#         self.path = path
-#
-#     @asyncio.coroutine
-#     def run(self):
-#         # create local node folder on filesystem
-#         try:
-#             folder_to_create = ProperPath(self.path, is_dir=True)
-#         except Exception:
-#             # TODO: Narrow down this exception and do client side warnings
-#             logging.exception('Exception caught: Invalid target path for folder.')
-#             return
-#         if not os.path.exists(folder_to_create.full_path):
-#             AlertHandler.info(folder_to_create.name, AlertHandler.DOWNLOAD)
-#             try:
-#                 os.makedirs(folder_to_create.full_path)
-#             except Exception:
-#                 # TODO: Narrow down this exception and do client side warnings
-#                 logging.exception('Exception caught: Problem making a directory.')
-#                 return
-#
-#
-# class CreateFile(BaseEvent):
-#
-#     def __init__(self, path, download_url, osf_query):
-#         self.path = path
-#         self.osf_query = osf_query
-#         self.download_url = download_url
-#
-#     @asyncio.coroutine
-#     def run(self):
-#         try:
-#             new_file_path = ProperPath(self.path, is_dir=False)
-#         except Exception:
-#             # TODO: Narrow down this exception and do client side warnings
-#             logging.exception('Exception caught: Invalid target path for new file.')
-#             return
-#         AlertHandler.info(new_file_path.name, AlertHandler.DOWNLOAD)
-#         yield from _download_file(new_file_path, self.download_url, self.osf_query)
-#
-#
-# class RenameFolder(BaseEvent):
-#
-#     def __init__(self, old_path, new_path):
-#         self.old_path = old_path
-#         self.new_path = new_path
-#
-#     @asyncio.coroutine
-#     def run(self):
-#         try:
-#             old_folder_path = ProperPath(self.old_path, is_dir=True)
-#         except Exception:
-#             # TODO: Narrow down this exception and do client side warnings
-#             logging.exception('Exception caught: Invalid origin path for renamed folder.')
-#             return
-#         try:
-#             new_folder_path = ProperPath(self.new_path, is_dir=True)
-#         except Exception:
-#             # TODO: Narrow down this exception and do client side warnings
-#             logging.exception('Exception caught: Invalid target path for renamed folder.')
-#             return
-#
-#         AlertHandler.info(new_folder_path.name, AlertHandler.MODIFYING)
-#         yield from _rename(old_folder_path, new_folder_path)
-#
-#
-# class RenameFile(BaseEvent):
-#
-#     def __init__(self, old_path, new_path):
-#         self.old_path = old_path
-#         self.new_path = new_path
-#
-#     @asyncio.coroutine
-#     def run(self):
-#         try:
-#             old_file_path = ProperPath(self.old_path, is_dir=False)
-#         except Exception:
-#             # TODO: Narrow down this exception and do client side warnings
-#             logging.exception('Exception caught: Invalid origin path for renamed file.')
-#             return
-#         try:
-#             new_file_path = ProperPath(self.new_path, is_dir=False)
-#         except Exception:
-#             # TODO: Narrow down this exception and do client side warnings
-#             logging.exception('Exception caught: Invalid target path for renamed folder.')
-#             return
-#
-#         AlertHandler.info(new_file_path.name, AlertHandler.MODIFYING)
-#         yield from _rename(old_file_path, new_file_path)
-#
-#
-# class UpdateFile(BaseEvent):
-#
-#     def __init__(self, path, download_url, osf_query):
-#         self.path = path
-#         self.osf_query = osf_query
-#         self.download_url = download_url
-#
-#     @asyncio.coroutine
-#     def run(self):
-#         if not isinstance(self.osf_query, OSFQuery):
-#             logging.error('Update file query is not an instance of OSFQuery')
-#             return
-#         if not isinstance(self.download_url, str):
-#             logging.error('Update file download_url is not a str.')
-#             return
-#         try:
-#             updated_file_path = ProperPath(self.path, is_dir=False)
-#         except Exception:
-#             # TODO: Narrow down this exception and do client side warnings
-#             logging.exception('Exception caught: Invalid target path for updated file.')
-#             return
-#         AlertHandler.info(updated_file_path.name, AlertHandler.MODIFYING)
-#         yield from _download_file(updated_file_path, self.download_url, self.osf_query)
-#
-#
-# class DeleteFolder(BaseEvent):
-#
-#     def __init__(self, path):
-#         self.path = path
-#
-#     @asyncio.coroutine
-#     def run(self):
-#         try:
-#             folder_to_delete = ProperPath(self.path, is_dir=True)
-#         except Exception:
-#             # TODO: Narrow down this exception and do client side warnings
-#             logging.exception('Exception caught: Invalid source path for deleted folder.')
-#             return
-#
-#         AlertHandler.info(folder_to_delete.name, AlertHandler.DELETING)
-#         try:
-#             shutil.rmtree(
-#                 folder_to_delete.full_path,
-#                 onerror=lambda a, b, c: logging.warning('local node not deleted because it does not exist.')
-#             )
-#         except Exception:
-#             # TODO: Narrow down this exception and do client side warnings
-#             logging.exception('Exception caught: Problem removing the tree.')
-#             return
-#
-#
-# class DeleteFile(BaseEvent):
-#
-#     def __init__(self, path):
-#         self.path = path
-#
-#     @asyncio.coroutine
-#     def run(self):
-#         file_to_delete = ProperPath(self.path, is_dir=False)
-#         AlertHandler.info(file_to_delete.name, AlertHandler.DELETING)
-#         try:
-#             os.remove(file_to_delete.full_path)
-#         except FileNotFoundError:
-#             logging.warning(
-#                 'file not deleted because does not exist on local filesystem. inside delete_local_file_folder (2)')
-#
-#
-# @asyncio.coroutine
-# def _download_file(path, url, osf_query):
-#     if not isinstance(path, ProperPath):
-#         logging.error("New file path is not a ProperPath.")
-#         return
-#     if not isinstance(url, str):
-#         logging.error("New file URL is not a string.")
-#         return
-#     try:
-#         resp = yield from osf_query.make_request(url)
-#     except (aiohttp.errors.ClientOSError):
-#         AlertHandler.warn("Please install operating system updates")
-#         logging.exception("SSL certificate error")
-#         return
-#     except (aiohttp.errors.ClientConnectionError, aiohttp.errors.ClientTimeoutError):
-#         # FIXME: Consolidate redundant messages
-#         AlertHandler.warn("Bad Internet Connection")
-#         logging.exception("Bad Internet Connection")
-#         return
-#     except (aiohttp.errors.HttpMethodNotAllowed, aiohttp.errors.BadHttpMessage):
-#         AlertHandler.warn("Do not have access to file.")
-#         logging.exception("Do not have access to file.")
-#         return
-#     except aiohttp.errors.HttpBadRequest:
-#         AlertHandler.warn("Problem accessing file.")
-#         logging.exception("Exception caught downloading file.")
-#         return
-#     except Exception:
-#         logging.exception("Exception caught: problem downloading file.")
-#         return
-#     try:
-#         with open(path.full_path, 'wb') as fd:
-#             while True:
-#                 chunk = yield from resp.content.read(2048)
-#                 if not chunk:
-#                     break
-#                 fd.write(chunk)
-#         resp.close()
-#     except OSError:
-#         AlertHandler.warn("unable to open file")
-#
-#
-# @asyncio.coroutine
-# def _rename(old_path, new_path):
-#     if not isinstance(old_path, ProperPath):
-#         logging.error("Old path for rename is not a ProperPath.")
-#     if not isinstance(new_path, ProperPath):
-#         logging.error("Old path for rename is not a ProperPath.")
-#     try:
-#         AlertHandler.info(new_path.name, AlertHandler.MODIFYING)
-#         os.renames(old_path.full_path, new_path.full_path)
-#     except FileNotFoundError:
-#         logging.warning('renaming of file/folder failed because file/folder not there')
-=======
-    def run(self):
-        logger.info("Database Folder Delete: {}".format(self.db))
->>>>>>> ad4cbecb
+    def _run(self):
+        logger.info("Database Folder Delete: {}".format(self.db))