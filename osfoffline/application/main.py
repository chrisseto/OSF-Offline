#!/usr/bin/env python
import asyncio
import logging
import os

from sqlalchemy.exc import SQLAlchemyError
from sqlalchemy.orm.exc import MultipleResultsFound
from sqlalchemy.orm.exc import NoResultFound

from PyQt5.QtCore import pyqtSignal
from PyQt5.QtWidgets import QApplication
from PyQt5.QtWidgets import QDialog
from PyQt5.QtWidgets import QFileDialog
from PyQt5.QtWidgets import QMessageBox


from osfoffline.application.background import BackgroundWorker
from osfoffline.database_manager.db import session
from osfoffline.database_manager.models import User
from osfoffline.database_manager.utils import save
<<<<<<< HEAD
from osfoffline.filesystem_manager.sync_local_filesystem_and_db import LocalDBSync
from osfoffline.utils.debug import debug_trace
=======
from osfoffline.exceptions import AuthError
from osfoffline.utils.authentication import AuthClient
>>>>>>> 3818b9de
from osfoffline.utils.validators import validate_containing_folder
from osfoffline.views.preferences import Preferences
from osfoffline.views.start_screen import StartScreen
from osfoffline.views.system_tray import SystemTray
import osfoffline.alerts as AlertHandler


# RUN_PATH = "HKEY_CURRENT_USER\\Software\\Microsoft\\Windows\\CurrentVersion\\Run"

logger = logging.getLogger(__name__)


class OSFApp(QDialog):
    login_signal = pyqtSignal()
    start_tray_signal = pyqtSignal()
    containing_folder_updated_signal = pyqtSignal()

    def __init__(self):
        super().__init__()

        # settings

        self.app_name = "OSFOffline"
        self.app_author = "COS"

        # views
        self.start_screen = StartScreen()
        self.tray = SystemTray()
        self.preferences = Preferences()
        AlertHandler.setup_alerts(self.tray.tray_icon, self.tray.tray_alert_signal)

        # connect all signal-slot pairs
        self.setup_connections()
        self.background_worker = BackgroundWorker()

    def setup_connections(self):
        # [ (signal, slot) ]
        signal_slot_pairs = [

            # system tray
            (self.tray.open_osf_folder_action.triggered, self.tray.open_osf_folder),
            (self.tray.launch_osf_action.triggered, self.tray.start_osf),
            (self.tray.sync_now_action.triggered, self.sync_now),
            # (self.tray.currently_synching_action.triggered, self.controller.currently_synching),
            (self.tray.preferences_action.triggered, self.open_preferences),
            (self.tray.about_action.triggered, self.start_about_screen),

            (self.tray.quit_action.triggered, self.quit),
            (self.tray.tray_alert_signal, self.tray.update_currently_synching),

            # main events
            (self.login_signal, self.start_screen.open_window),
            (self.start_tray_signal, self.tray.start),

            # preferences
            (self.preferences.preferences_window.desktopNotifications.stateChanged, self.preferences.alerts_changed),
            (self.preferences.preferences_window.startOnStartup.stateChanged, self.preferences.startup_changed),
            (self.preferences.preferences_window.changeFolderButton.clicked, self.preferences.set_containing_folder),
            (self.preferences.preferences_closed_signal, self.resume),
            (self.preferences.preferences_window.accountLogOutButton.clicked, self.logout),
            (self.preferences.containing_folder_updated_signal, self.tray.set_containing_folder),
            # (self.preferences.containing_folder_updated_signal, self.preferences.update_containing_folder_text_box),

            # start screen
            (self.start_screen.done_logging_in_signal, self.start),
            (self.start_screen.quit_application_signal, self.quit),

        ]
        for signal, slot in signal_slot_pairs:
            signal.connect(slot)

    def _can_restart_background_worker(self):
        try:
            user = self.get_current_user()
        except:
            return False
        if not user.logged_in:
            return False
        if not os.path.isdir(user.osf_local_folder_path):
            return False
        if not self.background_worker:
            return False
        if self.background_worker.is_alive():
            return False

        return True

    def start(self):
        logger.debug('Start in main called.')

        try:
            user = session.query(User).filter(User.logged_in).one()
        except MultipleResultsFound:
            session.query(User).delete()
            self.login_signal.emit()
            return
        except NoResultFound:
            self.login_signal.emit()
            return

        try:
            # Simple request to ensure user logged in with valid oauth_token
            user = asyncio.get_event_loop().run_until_complete(AuthClient().populate_user_data(user))
        except AuthError as e:
            logging.exception(e.message)
            self.login_signal.emit()

        containing_folder = os.path.dirname(user.osf_local_folder_path)
        while not validate_containing_folder(containing_folder):
            logger.warning('Invalid containing folder: {}'.format(containing_folder))
            AlertHandler.warn('Invalid containing folder. Please choose another.')
            containing_folder = os.path.abspath(self.set_containing_folder_initial())

        user.osf_local_folder_path = os.path.join(containing_folder, 'OSF')

        save(session, user)
        self.tray.set_containing_folder(containing_folder)

        if not os.path.isdir(user.osf_local_folder_path):
            os.makedirs(user.osf_local_folder_path)

        self.start_tray_signal.emit()
        logger.debug('starting background worker from main.start')

        self.background_worker = BackgroundWorker()
        self.background_worker.start()

    def resume(self):
        logger.debug('resuming')
        if self.background_worker.is_alive():
            raise RuntimeError('Resume called without first calling pause')

        self.background_worker = BackgroundWorker()
        self.background_worker.start()

    def pause(self):
        logger.debug('pausing')
        if self.background_worker and self.background_worker.is_alive():
            self.background_worker.stop()

    def quit(self):
        try:
            if self.background_worker.is_alive():
                logger.info('Stopping background worker')
                self.background_worker.stop()

            try:
                user = session.query(User).filter(User.logged_in).one()
            except NoResultFound:
                pass
            else:
                logger.info('Saving user data')
                save(session, user)
            session.close()
        finally:
            logger.info('Quitting application')
            QApplication.instance().quit()

<<<<<<< HEAD
    def sync_now(self):
        if not self.background_worker:
            self.start()
        try:
            self.pause()
        except RuntimeError:
            pass

        self.resume()

    def _logout_all_users(self):
        for user in session.query(User):
            user.logged_in = False
            save(session, user)

=======
>>>>>>> 3818b9de
    def get_current_user(self):
        return session.query(User).one()

    def set_containing_folder_initial(self):
        return QFileDialog.getExistingDirectory(self, "Choose where to place OSF folder")

    def logout(self):
        user = session.query(User).filter(User.logged_in).one()
        user.logged_in = False
        try:
            save(session, user)
        except SQLAlchemyError:
            session.query(User).delete()

        self.tray.tray_icon.hide()
        if self.preferences.isVisible():
            self.preferences.close()

        self.start_screen.open_window()

    def open_preferences(self):
        logger.debug('pausing for preference modification')
        self.pause()
        logger.debug('opening preferences')
        self.preferences.open_window(Preferences.GENERAL)

    def start_about_screen(self):
        self.pause()
        self.preferences.open_window(Preferences.ABOUT)<|MERGE_RESOLUTION|>--- conflicted
+++ resolved
@@ -6,25 +6,17 @@
 from sqlalchemy.exc import SQLAlchemyError
 from sqlalchemy.orm.exc import MultipleResultsFound
 from sqlalchemy.orm.exc import NoResultFound
-
 from PyQt5.QtCore import pyqtSignal
 from PyQt5.QtWidgets import QApplication
 from PyQt5.QtWidgets import QDialog
 from PyQt5.QtWidgets import QFileDialog
-from PyQt5.QtWidgets import QMessageBox
-
 
 from osfoffline.application.background import BackgroundWorker
 from osfoffline.database_manager.db import session
 from osfoffline.database_manager.models import User
 from osfoffline.database_manager.utils import save
-<<<<<<< HEAD
-from osfoffline.filesystem_manager.sync_local_filesystem_and_db import LocalDBSync
-from osfoffline.utils.debug import debug_trace
-=======
 from osfoffline.exceptions import AuthError
 from osfoffline.utils.authentication import AuthClient
->>>>>>> 3818b9de
 from osfoffline.utils.validators import validate_containing_folder
 from osfoffline.views.preferences import Preferences
 from osfoffline.views.start_screen import StartScreen
@@ -183,7 +175,6 @@
             logger.info('Quitting application')
             QApplication.instance().quit()
 
-<<<<<<< HEAD
     def sync_now(self):
         if not self.background_worker:
             self.start()
@@ -194,13 +185,6 @@
 
         self.resume()
 
-    def _logout_all_users(self):
-        for user in session.query(User):
-            user.logged_in = False
-            save(session, user)
-
-=======
->>>>>>> 3818b9de
     def get_current_user(self):
         return session.query(User).one()
 
