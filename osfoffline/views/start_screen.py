--- conflicted
+++ resolved
@@ -1,17 +1,10 @@
-<<<<<<< HEAD
 import furl
 import aiohttp
 import asyncio
 import logging
 import concurrent
-from flask import Flask, request
+from flask import request
 
-=======
-import logging
-
-from PyQt5.QtWidgets import (QDialog)
-from sqlalchemy.orm.exc import MultipleResultsFound, NoResultFound
->>>>>>> 6a4c12a5
 from PyQt5.QtCore import pyqtSignal
 from PyQt5.QtWidgets import QDialog
 from sqlalchemy.orm.exc import MultipleResultsFound, NoResultFound
@@ -21,21 +14,9 @@
 from osfoffline.database_manager.db import session
 from osfoffline.database_manager.utils import save
 from osfoffline.database_manager.models import User
-<<<<<<< HEAD
 from osfoffline.views.rsc.startscreen import Ui_startscreen
 from osfoffline.exceptions.osf_exceptions import OSFAuthError
 from osfoffline.polling_osf_manager.osf_query import OSFQuery
-
-app = Flask(__name__)
-
-def shutdown_server():
-    func = request.environ.get('werkzeug.server.shutdown')
-    if func is None:
-        raise RuntimeError('Not running with the Werkzeug Server')
-    func()
-=======
-from osfoffline.views.rsc.startscreen import Ui_startscreen  # REQUIRED FOR GUI
->>>>>>> 6a4c12a5
 
 
 class StartScreen(QDialog):
@@ -50,10 +31,7 @@
         super().__init__()
         self.start_screen = Ui_startscreen()
 
-<<<<<<< HEAD
     @asyncio.coroutine
-=======
->>>>>>> 6a4c12a5
     def log_in(self):
         logging.info('attempting to log in')
         personal_access_token = self.start_screen.personalAccessTokenEdit.text().strip()
@@ -62,7 +40,6 @@
         osf = OSFQuery(loop, personal_access_token)
         logging.info('url: {}'.format(url))
         try:
-<<<<<<< HEAD
             resp = yield from osf.make_request(url)
         except (aiohttp.errors.ClientTimeoutError, aiohttp.errors.ClientConnectionError, concurrent.futures._base.TimeoutError):
             # No internet connection
@@ -100,38 +77,11 @@
                 user.logged_in = True
                 save(session, user)
 
-                self.close()
         else:
             # Authentication failed, user has likely provided an invalid token
             raise OSFAuthError('Invalid auth response: {}'.format(resp.status))
-=======
-            user = session.query(User).filter(User.osf_login == user_name).one()
-            user.logged_in = True
-            save(session, user)
-            self.close()
-        except MultipleResultsFound:
-            logging.warning(
-                'multiple users with same username. deleting all users with this username. restarting function.')
-            for user in session.query(User):
-                if user.osf_login == user_name:
-                    session.delete(user)
-                    save(session)
-            self.log_in()
-        except NoResultFound:
-            logging.warning('user doesnt exist. Creating user. and logging them in.')
-            user = User(
-                full_name=full_name,
-                osf_id=osf_id,
-                osf_login=user_name,
-                osf_local_folder_path='',
-                oauth_token=oauth_token,
-                osf_password=password
-            )
-            user.logged_in = True
-            save(session, user)
 
-            self.close()
->>>>>>> 6a4c12a5
+        self.close()
 
     def setup_slots(self):
         logging.info('setting up start_screen slots')
@@ -156,9 +106,6 @@
         """
         if self._user_logged_in():
             self.done_logging_in_signal.emit()
-            # self.hide()
-            # event.ignore()
-            # self.destroy()
         else:
             self.quit_application_signal.emit()
         event.accept()